import json
import torch
import random
import numpy as np
from fractions import Fraction
from torchbenchmark.tasks import OTHER

from .demucs.model import Demucs
from .demucs.parser import get_name, get_parser
from .demucs.augment import FlipChannels, FlipSign, Remix, Shift
from .demucs.utils import capture_init, center_trim
from ...util.model import BenchmarkModel


torch.manual_seed(1337)
random.seed(1337)
np.random.seed(1337)
torch.backends.cudnn.deterministic = True
torch.backends.cudnn.benchmark = False


<<<<<<< HEAD
class Model:
    task = OTHER.OTHER_TASKS
=======
class DemucsWrapper(torch.nn.Module):
    def __init__(self, model, augment):
        super(DemucsWrapper, self).__init__()
        self.model = model
        self.augment = augment

    def forward(self, streams):
        sources = streams[:, 1:]
        sources = self.augment(sources)
        mix = sources.sum(dim=1)
        return sources, self.model(mix)


class Model(BenchmarkModel):
>>>>>>> 0c61ec3d
    def __init__(self, device=None, jit=False):
        super().__init__()
        self.device = device
        self.jit = jit
        self.parser = get_parser()
        self.args = self.parser.parse_args([])
        args = self.args
        self.model = Demucs(channels=32)  # Change the channel to 32 to fit 16-GB GPU
        self.dmodel = self.model
        self.model.to(device)
        self.optimizer = torch.optim.Adam(self.model.parameters(), lr=args.lr)

        if 1:
            samples = 80000
            # TODO: calculate the right shape
            self.example_inputs = (torch.rand([4, 5, 2, 135576], device=device),)

        self.duration = Fraction(samples + args.data_stride, args.samplerate)
        self.stride = Fraction(args.data_stride, args.samplerate)

        if args.mse:
            self.criterion = torch.nn.MSELoss()
        else:
            self.criterion = torch.nn.L1Loss()

        if args.augment:
            self.augment = torch.nn.Sequential(FlipSign(), FlipChannels(), Shift(args.data_stride),
                                    Remix(group_size=args.remix_group_size)).to(device)
        else:
            self.augment = Shift(args.data_stride)

        self.model = DemucsWrapper(self.model, self.augment)

    def _set_mode(self, train):
        self.model.train(train)

    def get_module(self):
        self.model.eval()
        return self.model, self.example_inputs

    def eval(self, niter=1):
        # TODO: implement the eval version
        for _ in range(niter):
            sources, estimates = self.model(*self.example_inputs)
            sources = center_trim(sources, estimates)
            loss = self.criterion(estimates, sources)

    def train(self, niter=1):
        for _ in range(niter):
            sources, estimates = self.model(*self.example_inputs)
            sources = center_trim(sources, estimates)
            loss = self.criterion(estimates, sources)
            loss.backward()
            self.optimizer.step()
            self.optimizer.zero_grad()


if __name__ == '__main__':
    m = Model(device='cuda', jit=False)
    module, example_inputs = m.get_module()
    module(*example_inputs)
    m.train(niter=1)
    m.eval(niter=1)<|MERGE_RESOLUTION|>--- conflicted
+++ resolved
@@ -18,11 +18,6 @@
 torch.backends.cudnn.deterministic = True
 torch.backends.cudnn.benchmark = False
 
-
-<<<<<<< HEAD
-class Model:
-    task = OTHER.OTHER_TASKS
-=======
 class DemucsWrapper(torch.nn.Module):
     def __init__(self, model, augment):
         super(DemucsWrapper, self).__init__()
@@ -37,7 +32,7 @@
 
 
 class Model(BenchmarkModel):
->>>>>>> 0c61ec3d
+    task = OTHER.OTHER_TASKS
     def __init__(self, device=None, jit=False):
         super().__init__()
         self.device = device
