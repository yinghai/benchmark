--- conflicted
+++ resolved
@@ -5,16 +5,9 @@
 
 from torchbenchmark.tasks import COMPUTER_VISION
 
-
-<<<<<<< HEAD
 class Model:
     task = COMPUTER_VISION.CLASSIFICATION
     def __init__(self, device="cpu", jit=False):
-=======
-class Model(BenchmarkModel):
-    def __init__(self, device=None, jit=False):
-        super().__init__()
->>>>>>> 0c61ec3d
         """ Required """
         self.device = device
         self.jit = jit
