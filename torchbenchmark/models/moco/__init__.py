--- conflicted
+++ resolved
@@ -15,27 +15,18 @@
 
 from .moco.builder import MoCo
 from .main_moco import adjust_learning_rate
-<<<<<<< HEAD
 from torchbenchmark.tasks import OTHER
-=======
 from ...util.model import BenchmarkModel
->>>>>>> 0c61ec3d
 
 torch.manual_seed(1058467)
 random.seed(1058467)
 cudnn.deterministic = True
 
 
-<<<<<<< HEAD
 class Model:
     domain = Domain.OTHER
     task = OTHER.OTHER_TASKS
     def __init__(self, device='cuda', jit=False):
-=======
-class Model(BenchmarkModel):
-    def __init__(self, device=None, jit=False):
-        super().__init__()
->>>>>>> 0c61ec3d
         """ Required """
         self.device = device
         self.jit = jit
@@ -106,7 +97,7 @@
 
     def get_module(self):
         """ Recommended
-        Returns model, example_inputs 
+        Returns model, example_inputs
         model should be torchscript model if self.jit is True.
         Both model and example_inputs should be on self.device properly.
         `model(*example_inputs)` should execute one step of model forward.
@@ -128,7 +119,7 @@
 
         Avoid unnecessary benchmark noise by keeping any tensor creation, memcopy operations in __init__.
 
-        Leave warmup to the caller (e.g. don't do it inside)        
+        Leave warmup to the caller (e.g. don't do it inside)
         """
         if self.device != "cuda":
             raise NotImplementedError("GPU only")
@@ -149,14 +140,14 @@
     def eval(self, niterations=1):
         """ Recommended
         Run evaluation on model for `niterations` inputs. One iteration should be sufficient
-        to warm up the model for the purpose of profiling. 
+        to warm up the model for the purpose of profiling.
         In most cases this can use the `get_module` API but in some cases libraries
         do not have a single Module object used for inference. In these case, you can
-        write a custom eval function. 
+        write a custom eval function.
 
         Avoid unnecessary benchmark noise by keeping any tensor creation, memcopy operations in __init__.
 
-        Leave warmup to the caller (e.g. don't do it inside)    
+        Leave warmup to the caller (e.g. don't do it inside)
         """
         if self.device != "cuda":
             raise NotImplementedError("GPU only")
