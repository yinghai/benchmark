--- conflicted
+++ resolved
@@ -6,17 +6,11 @@
 from pathlib import Path
 from ...util.model import BenchmarkModel
 
-<<<<<<< HEAD
 from torchbenchmark.tasks import SPEECH
 
 class Model:
     task = SPEECH.SYNTHESIS
     def __init__(self, device='cpu', jit=False):
-=======
-class Model(BenchmarkModel):
-    def __init__(self, device=None, jit=False):
-        super().__init__()
->>>>>>> 0c61ec3d
         """ Required """
         self.device = device
         self.jit = jit
