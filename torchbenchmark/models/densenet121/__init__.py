
# Generated by gen_torchvision_benchmark.py
import torch
import torch.optim as optim
import torchvision.models as models
from ...util.model import BenchmarkModel
from torchbenchmark.tasks import COMPUTER_VISION

#######################################################
#
#       DO NOT MODIFY THESE FILES DIRECTLY!!!
#       USE `gen_torchvision_benchmarks.py`
#
#######################################################
class Model(BenchmarkModel):
    task = COMPUTER_VISION.CLASSIFICATION
    optimized_for_inference = True
    def __init__(self, device=None, jit=False):
        super().__init__()
        self.device = device
        self.jit = jit
        self.model = models.densenet121().to(self.device)
        self.eval_model = models.densenet121().to(self.device)

        if self.jit:
<<<<<<< HEAD
            self.model = torch.jit._script_pdt(self.model, example_inputs=[self.example_inputs, ])
=======
            self.model = torch.jit.script(self.model)
>>>>>>> d06e2513
            self.eval_model = torch.jit.script(self.eval_model)
            # model needs to in `eval`
            # in order to be optimized for inference
            self.eval_model.eval()
            self.eval_model = torch.jit.optimize_for_inference(self.eval_model)
        self.example_inputs = (torch.randn((32, 3, 224, 224)).to(self.device),)

    def get_module(self):
        return self.model, self.example_inputs

    # vision models have another model
    # instance for inference that has
    # already been optimized for inference
    def set_eval(self):
        pass

    def train(self, niter=3):
        optimizer = optim.Adam(self.model.parameters())
        loss = torch.nn.CrossEntropyLoss()
        for _ in range(niter):
            optimizer.zero_grad()
            pred = self.model(*self.example_inputs)
            y = torch.empty(pred.shape[0], dtype=torch.long, device=self.device).random_(pred.shape[1])
            loss(pred, y).backward()
            optimizer.step()

    def eval(self, niter=1):
        model = self.eval_model
        example_inputs = self.example_inputs
        example_inputs = example_inputs[0][0].unsqueeze(0)
        for i in range(niter):
            model(example_inputs)


if __name__ == "__main__":
    m = Model(device="cuda", jit=True)
    module, example_inputs = m.get_module()
    module(*example_inputs)
    m.train(niter=1)
    m.eval(niter=1)<|MERGE_RESOLUTION|>--- conflicted
+++ resolved
@@ -21,19 +21,15 @@
         self.jit = jit
         self.model = models.densenet121().to(self.device)
         self.eval_model = models.densenet121().to(self.device)
+        self.example_inputs = (torch.randn((32, 3, 224, 224)).to(self.device),)
 
         if self.jit:
-<<<<<<< HEAD
             self.model = torch.jit._script_pdt(self.model, example_inputs=[self.example_inputs, ])
-=======
-            self.model = torch.jit.script(self.model)
->>>>>>> d06e2513
             self.eval_model = torch.jit.script(self.eval_model)
             # model needs to in `eval`
             # in order to be optimized for inference
             self.eval_model.eval()
             self.eval_model = torch.jit.optimize_for_inference(self.eval_model)
-        self.example_inputs = (torch.randn((32, 3, 224, 224)).to(self.device),)
 
     def get_module(self):
         return self.model, self.example_inputs
